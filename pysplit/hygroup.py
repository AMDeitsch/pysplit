--- conflicted
+++ resolved
@@ -46,7 +46,6 @@
 
         return newgroup
 
-<<<<<<< HEAD
     def __sub__(self, other):
         """
         Subtract ``HyGroup`` instances.
@@ -74,15 +73,6 @@
 
         return newgroup
 
-    def make_infile(self, infile_dir):
-        """
-        Write ``Trajectory`` paths to a file (INFILE).
-
-        Take the member ``Trajectory`` instances and write
-        path to INFILE, used by ``HYSPLIT`` to perform cluster analysis.
-        Can also use this list of files to reinitialize
-        ``TrajectoryGroup``.
-=======
     def pop(self, ind, trajid):
         """
         Remove Trajectory object from self.
@@ -135,28 +125,17 @@
         If a specific subset of ``Trajectory`` instances is needed,
         create a new ``HyGroup`` containing only qualifying
         ``Trajectory`` instances.
->>>>>>> 220cf3ef
 
         Parameters
         ----------
         infile_dir : string
             The directory in which to create INFILE
-<<<<<<< HEAD
 
-        """
-        with open(os.path.join(infile_dir, 'INFILE'), 'w') as infile:
-
-            for traj in self:
-                try:
-                    output = traj.cfullpath
-                except:
-=======
         use_clippedpath : Boolean
             Default True. Write out path of clipped trajectory
             rather than original trajectory.
 
         """
-
         with open(os.path.join(infile_dir, 'INFILE'), 'w') as infile:
 
             for traj in self:
@@ -166,7 +145,6 @@
                     except:
                         output = traj.fullpath
                 else:
->>>>>>> 220cf3ef
                     output = traj.fullpath
 
                 output = output.replace('\\', '/')

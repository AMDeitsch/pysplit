from __future__ import division, print_function
import os
import numpy as np
import geopandas as gp
import pandas as pd
from shapely.geometry import Point, LineString
import hyfile_handler as hh
from hypath import HyPath


class Trajectory(HyPath):
    """
    Class for processing individual HYSPLIT back trajectories.

    :subclass: of ``HyPath``.

    """

    def __init__(self, trajdata, pathdata, datetime, trajheader, folder,
                 filename, cfolder):
        """
        Initialize ``Trajectory``.

        Parameters
        ----------
        trajdata : (M, N) ndarray of floats
            The data array corresponding to the along-path data of a
            single HYSPLIT trajectory.
        pathdata : (M, 3) ndarray of floats
            The longitude, latitude, and altitude information corresponding
            to ``trajdata``.
        datetime : (M) pandas.DatetimeIndex
            The dates and times corresponding to each timestep of
            ``trajdata`` and ``pathdata``.
        trajheader : list of N strings
            The column headers for ``trajdata``.
        folder : string
            Path information of HYSPLIT file.
        filename : string
            Path information of HYSPLIT file.
        cfolder : string
            Location of corresponding clipped HYSPLIT file, if it exists.

        """
        HyPath.__init__(self, trajdata, pathdata, datetime, trajheader)

        self.data.rename(columns={'AIR_TEMP': 'Temperature',
                                  'PRESSURE': 'Pressure',
                                  'RAINFALL': 'Rainfall',
                                  'MIXDEPTH': 'Mixing_Depth',
                                  'RELHUMID': 'Relative_Humidity',
                                  'H2OMIXRA': 'Mixing_Ratio',
                                  'SPCHUMID': 'Specific_Humidity',
                                  'SUN_FLUX': 'Solar_Radiation',
                                  'TERR_MSL': 'Terrain_Altitude',
                                  'THETA': 'Potential_Temperature'},
                         inplace=True)

        self.data['Temperature_C'] = self.data['Temperature'] - 273.15
        if self.data.get('Mixing_Depth') is None:
            self.data['Mixing_Depth'] = None

        self.folder = folder
        self.filename = filename
        self.fullpath = os.path.join(self.folder, self.filename)

        self.trajid = self.fullpath + str(trajdata[0, 0])

        if cfolder is not None:
            self.cfolder = cfolder
            if os.path.exists(os.path.join(self.cfolder,
                                           self.filename + 'CLIPPED')):
                self.cfilename = self.filename + 'CLIPPED'
                self.cfullpath = os.path.join(self.cfolder, self.cfilename)

        self.trajcolor = 'black'
        self.linewidth = 2

    def __hash__(self):
        return hash(self.trajid)

    def __eq__(self, other):
        if isinstance(other, self.__class__):
            return self.trajid == other.trajid
        return NotImplemented

    def set_rainstatus(self, rainy_criterion='Rainfall', check_steps=0,
                       threshold=0.0):
        """
        Determine if ``Trajectory`` produced rain during indicated timesteps.

        Doesn't look at change in specific humidity.

        Parameters
        ----------
        rainy_criterion : string
            Default 'Rainfall'.  The attribute to check to determine if rainy.
        check_steps : int or slice
            Default 0.  The timestep(s) (the index, not positional arguments)
            to check for rainy-ness.
        threshold : float
            Default 0.0.  Minimum value for rainyness.  0.8 suggested for
            ``Relative_Humidity``.

        """
        if self.data.get(rainy_criterion) is None:
            raise KeyError(rainy_criterion, " not in Trajectory.data.columns")

        self.rainy = False

        if np.any(self.data.loc[check_steps, rainy_criterion] > threshold):
            self.rainy = True

    def calculate_rh(self):
        """
        Calculate ``Relative_Humidity`` from ``Mixing_Ratio``.

        Will not execute if ``Relative_Humidity`` is already present.
        Calculation ultimately requires either ``Mixing_Ratio`` or
        ``Specific_Humidity`` as original along-path output variables.

        """
        # Check for existence of relative humidity and mixing ratio
        if self.data.get('Relative_Humidity') is None:
            if self.data.get('Mixing_Ratio') is None:
                raise KeyError('Calculate mixing ratio first!')
            else:
                # Convert mixing ratio to relative humidity
                sat_vapor = 6.11*(10.0**((7.5*self.data['Temperature_C']) /
                                         (237.7 + self.data['Temperature_C'])))

                sat_w = 621.97 * (sat_vapor / (self.data['Pressure'] -
                                               sat_vapor))

                self.data['Relative_Humidity'] = ((self.data['Mixing_Ratio'] /
                                                   sat_w) * 100.0)

    def calculate_w(self, calc_using):
        """
        Calculate ``Mixing_Ratio``.

        Use either ``Relative_Humidity`` or ``Specific_Humidity``.
        Will not execute if ``Mixing_Ratio`` is already present.

        Parameters
        ----------
        calc_using : string
            The humidity parameter to use to calculate ``Mixing_Ratio``.
            [``Relative_Humidity``|``Specific_Humidity``]

        """
        if self.data.get('Mixing_Ratio') is None:
            if self.data.get(calc_using) is None:
                raise KeyError(calc_using, ' does not exist.')
            else:
                func_dict = {'Relative_Humidity': self._convert_rh2w,
                             'Specific_Humidity': self._convert_q2w}

                func_dict[calc_using]()

    def calculate_sh(self):
        """
        Calculate ``Specific_Humidity`` from ``Mixing_Ratio``.

        Will not execute if ``Specific_Humidity`` is already present.
        Calculation ultimately requires either ``Mixing_Ratio`` or
        ``Relative_Humidity`` as original along-path output variables.

        """
        if self.data.get('Specific_Humidity') is None:
            if self.data.get('Mixing_Ratio') is None:
                raise KeyError('Calculate mixing ratio first!')
            else:
                w_kg = self.data['Mixing_Ratio'] / 1000
                self.data['Specific_Humidity'] = (w_kg / (w_kg + 1)) * 1000

    def calculate_moistureflux(self, humidity='Specific_Humidity'):
        """
        Calculate ``Moisture_Flux``.

        Moisture flux between each timestep, uses ``Distance_ptp``
        and the indicated humidity type (``humidity``).

        Parameters
        ----------
        humidity :  string
            Default 'Specific_Humidity'. The humidity parameter used to
            calculate ``Moisture_Flux``.
            [``Relative_Humidity``|``Specific_Humidity``]

        """
        if self.data.get(humidity) is None:
            print('Calculate ', humidity, ' first!')
        else:
            if self.data.get('Distance_ptp') is None:
                self.data.calculate_distance()

<<<<<<< HEAD
            self.data['Moisture_Flux'] = None
            self.data.loc[self.index[1]:, 'Moisture_Flux'] = (
                (self.data['Distance_ptp'] / 3600).iloc[1:] *
                self.data.get(humidity).iloc[:-1])
=======
            self['Moisture_Flux'] = pd.Series()
            self.loc[self.index[1]:, 'Moisture_Flux'] = ((self['Distance_ptp']/
                                                          3600).iloc[1:] *
                                                         self.get(
                                                         humidity).iloc[:-1])
>>>>>>> 220cf3ef

    def moisture_uptake(self, precipitation, evaporation, interval=6,
                        vlim='pbl', pressure_level=900.0,
                        mixdepth_factor=1, humidity='Specific_Humidity'):
        """
        Moisture uptakes for back trajectories.

        Parameters
        ----------
        precipitation : float
            Suggested -0.2.  The change in humidity below (not inclusive) which
            precipitation is considered to have occurred.
        evaporation : float
            Suggested 0.2 to 0.5.  The change in humidity above
            (not inclusive) which evaporation is considered to have occurred
        interval : int
            Default 6. The number of hourly timesteps between humidity checks.
            Assumes that either evaporation or precipitation dominate over
            a short period of time (like 6 hours).
            Example:  a 30-hour back trajectory will have an initial
                humidity data point at -30, then check again at -24, -18, -12,
                -6, and 0.
        vlim : string
            Default 'pbl'.  ['pbl'|'prs'|'both']
            Criterion for distinguishing surficial and other moisture sources:
            below the planetary boundary layer, below a given
            ``pressure_level``, or both.  Pressure and altitude are averaged
            over the entire ``interval`` (e.g., from -29 to -24)
        pressure_level : float
            Default 900.0.  The pressure level defined as equivalent to the
            planetary boundary layer.
        mixdepth_factor : int or float
            Default 1.  The value by which to adjust the parcel average
            mixed layer depth.  Use if mixed layer depth seems to be under-
            or over-estimated.
        humidity : string
            Default 'Specific_Humidity'.  The humidity parameter to use to
            calculate moisture uptakes.

        """
        points = []

        # Gives 164, 158, 152, 146 ... 0 etc
        windows = self.data.index[::-interval]

        self.uptake = gp.GeoDataFrame(data=np.empty((windows.size, 13)),
                                      columns=['DateTime', 'Timestep',
                                               'Cumulative_Dist',
                                               'Avg_Pressure',
                                               'Avg_MixDepth', 'q',
                                               'dq_initial', 'dq', 'above',
                                               'below', 'unknown_total',
                                               'above_total', 'below_total'],
                                      dtype=np.float64)

        # Get all the timesteps, set as index
        self.uptake.loc[:, 'Timestep'] = windows[::-1]
        # print('Timestep\n', self.uptake['Timestep'])
        self.uptake.set_index('Timestep', inplace=True, drop=False)

        # fill up with NaNs
        self.uptake.loc[:, ['dq_initial', 'dq', 'above', 'below']] = None

        # (fake) midpoint
        mdpt = interval // 2
        # print('Midpoint', mdpt)

        # Average over the whole window
        for w in windows:
            # print('interval', self.loc[w: w - (interval - 1), 'Timestep'])
            (self.uptake.loc[w, 'Avg_Pressure'],
             self.uptake.loc[w, 'Avg_MixDepth']) = (
                self.data.loc[w: w - (interval - 1),
                              ['Pressure', 'Mixing_Depth']].mean())

        # First timestep
        (self.uptake.loc[windows[0], 'DateTime'],
         self.uptake.loc[windows[0], 'Cumulative_Dist'],
         self.uptake.loc[windows[0], 'q']) = (
            self.data.loc[windows[0], ['DateTime', 'Cumulative_Dist',
                                       humidity]])

        self.uptake.loc[windows[0], 'unknown_total'] = 1.0
        self.uptake.loc[windows[0], ['above_total', 'below_total']] = 0.0

        points.append(self.data.loc[windows[0], 'geometry'])

        for w in windows[1:]:
            (self.uptake.loc[w, 'DateTime'],
             self.uptake.loc[w, 'Cumulative_Dist']) = (
                 self.data.loc[w - mdpt, ['DateTime', 'Cumulative_Dist']])

            self.uptake.loc[w, 'q'] = self.data.loc[w, humidity]

            z = np.mean([pt.z for pt in self.data.loc[w:w - (interval - 1),
                                                      'geometry']])

            points.append(Point([self.data.loc[w - mdpt, 'geometry'].x,
                                 self.data.loc[w - mdpt, 'geometry'].y, z]))

            # set dq initial for timepoints after the earliest:
            self.uptake.loc[w, 'dq_initial'] = (
                self.uptake.loc[w, 'q'] -
                self.uptake.loc[w - interval, 'q'])

        # Set geometry for new gdf
        self.uptake['geometry'] = points

        # Check that mixing depth data actually exists for this trajectory
        if self.data.loc[:, 'Mixing_Depth'].all(None):
            vlim = 'prs'
        else:
            self.uptake.loc[:, 'Avg_MixDepth'] = (
                self.uptake.loc[:, 'Avg_MixDepth'] * mixdepth_factor)

        for wnum, w in enumerate(windows[1:]):
            is_above = pd.Series([False] * len(self.uptake),
                                 index=self.uptake.index, dtype=bool)
            is_above.loc[windows[:wnum + 1]] = (
                self.uptake.loc[windows[:wnum + 1], 'above'].notnull())

            is_below = pd.Series([False] * len(self.uptake),
                                 index=self.uptake.index, dtype=bool)
            is_below.loc[windows[:wnum + 1]] = (
                self.uptake.loc[windows[:wnum + 1], 'below'].notnull())

            if self.uptake.loc[w, 'dq_initial'] > evaporation:
                # set dq
                self.uptake.loc[w, 'dq'] = self.uptake.loc[w, 'dq_initial']

                # Adjust previous fractions
                self.uptake.loc[is_above, 'above'] = (
                    self.uptake.loc[is_above, 'dq'] / self.uptake.loc[w, 'q'])

                self.uptake.loc[is_below, 'below'] = (
                    self.uptake.loc[is_below, 'dq'] / self.uptake.loc[w, 'q'])

                is_surface = False
                if vlim is 'prs':
                    if self.uptake.loc[w, 'Avg_Pressure'] > pressure_level:
                        is_surface = True

                elif vlim is 'pbl':
                    if (self.uptake.loc[w, 'geometry'].z <
                            self.uptake.loc[w, 'Avg_MixDepth']):
                        is_surface = True

                else:
                    if (self.uptake.loc[w, 'Avg_Pressure'] > pressure_level and
                            (self.uptake.loc[w, 'geometry'].z <
                             self.uptake.loc[w, 'Avg_MixDepth'])):
                        is_surface = True

                fracname_dict = {True: ('below', 'above_total', is_above,
                                        'below_total', is_below),
                                 False: ('above', 'below_total', is_below,
                                         'above_total', is_above)}

                fracs = fracname_dict[is_surface]

                # set new f (is_surface) or e
                self.uptake.loc[w, fracs[0]] = (self.uptake.loc[w, 'dq'] /
                                                self.uptake.loc[w, 'q'])
                # Set new e_total (is_surface) or f_total
                self.uptake.loc[w, fracs[1]] = (
                    self.uptake.loc[fracs[2], 'dq'].sum() /
                    self.uptake.loc[w, 'q'])
                # set new f_total (is_surface) or e_total
                self.uptake.loc[w, fracs[3]] = (
                    (self.uptake.loc[fracs[4], 'dq'].sum() +
                     self.uptake.loc[w, 'dq']) / self.uptake.loc[w, 'q'])
                # Set new unknown fraction
                self.uptake.loc[w, 'unknown_total'] = 1.0 - (
                    self.uptake.loc[w, 'above_total'] +
                    self.uptake.loc[w, 'below_total'])

            else:
                # copy previous total fractions
                self.uptake.loc[w, 'above_total'] = (
                    self.uptake.loc[w - interval, 'above_total'])
                self.uptake.loc[w, 'below_total'] = (
                    self.uptake.loc[w - interval, 'below_total'])
                self.uptake.loc[w, 'unknown_total'] = (
                    self.uptake.loc[w - interval, 'unknown_total'])

                if self.uptake.loc[w, 'dq_initial'] < precipitation:
                    # Adjust previous fractions
                    self.uptake.loc[is_below, 'dq'] = (
                        self.uptake.loc[is_below, 'below'] *
                        self.uptake.loc[w, 'q'])

                    self.uptake.loc[is_above, 'dq'] = (
                        self.uptake.loc[is_above, 'above'] *
                        self.uptake.loc[w, 'q'])

    def load_reversetraj(self, reverse_dir='default', fname_end='REVERSE'):
        """
        Load reverse trajectory.

        Load as a LineString, then put distance info into ``self.data``.
        Multi-trajectory files supported (maybe).

        Parameters
        ----------
        reverse_dir : string
            The location of the reverse trajectories.  Default is a subfolder
            in ``self.folder`` named 'reversetraj'.
        fname_end : string
            Default 'REVERSE'. Reverse trajectory filename is ``self.filename``
            + fname_end.  This keyword included to grandfather in trajectories
            calculated with previous ``PySPLIT`` versions
            (``fname_end`` = 'FORWARD').

        """
        if not hasattr(self, 'path_r'):

            if reverse_dir is 'default':
                reverse_dir = os.path.join(self.folder, 'reversetraj')

            if not os.path.isdir(reverse_dir):
                raise OSError('Reverse trajectory directory does not exist!')

            self.rfolder = reverse_dir
            if os.path.exists(os.path.join(self.rfolder,
                                           self.filename + fname_end)):
                self.rfilename = self.filename + fname_end
                self.rfullpath = os.path.join(self.rfolder, self.rfilename)
            else:
                raise OSError('File ', self.filename,
                              fname_end, ' not found.')

            _, path, _, _, multitraj = hh.load_hysplitfile(self.rfullpath)

            if multitraj:
                self.path_r = LineString(
                    [Point(path[self.parcel_ind][i, :]) for i in
                     range(path[self.parcel_ind].shape[0])])
            else:
                self.path_r = LineString(
                    [Point(path[i, :]) for i in range(path.shape[0])])

            # Calculate distance!
            self.calculate_distance(reverse=True)

    def calculate_integrationerr(self):
        """
        Estimate integration error.

        Integration error based on distance between origin and
        reverse trajectory endpoint and the total travel distance.
        Error is in percent.

        """
        if self.data.get('Distance_ptp_r') is None:
            raise AttributeError('Reverse trajectory must be loaded first!')

        if self.data.get('Distance_ptp') is None:
            self.calculate_distance()

        site_distance = self.distance_between2pts(self.path.coords[0],
                                                  self.path_r.coords[-1],
                                                  in_xy=True)

        travel_distance = self.data.loc[:,['Cumulative_Dist',
                                           'Cumulative_Dist_r']].iloc[-1].sum()

        self.integration_error = ((site_distance / travel_distance) * 100) / 2

    def _convert_rh2w(self):
        """
        Convert ``Relative_Humidity`` to ``Mixing_Ratio``.

        Only called by ``self.calculate_w()``, private.

        """
        sat_vapor = 6.11 * (10.0 ** ((7.5 * self.data['Temperature_C']) /
                                     (237.7 + self.data['Temperature_C'])))

        sat_w = 621.97 * (sat_vapor / (self.data['Pressure'] - sat_vapor))

        self.data['Mixing_Ratio'] = (
            self.data['Relative_Humidity'] / 100.0) * sat_w

    def _convert_q2w(self):
        """
        Convert ``Specific_Humidity`` to ``Mixing_Ratio``.

        Only called by ``self.calculate_w()``, private.

        """
        q_kg = self.data['Specific_Humidity'] / 1000

        self.data['Mixing_Ratio'] = (q_kg / (1 - q_kg)) * 1000<|MERGE_RESOLUTION|>--- conflicted
+++ resolved
@@ -195,18 +195,11 @@
             if self.data.get('Distance_ptp') is None:
                 self.data.calculate_distance()
 
-<<<<<<< HEAD
             self.data['Moisture_Flux'] = None
             self.data.loc[self.index[1]:, 'Moisture_Flux'] = (
                 (self.data['Distance_ptp'] / 3600).iloc[1:] *
                 self.data.get(humidity).iloc[:-1])
-=======
-            self['Moisture_Flux'] = pd.Series()
-            self.loc[self.index[1]:, 'Moisture_Flux'] = ((self['Distance_ptp']/
-                                                          3600).iloc[1:] *
-                                                         self.get(
-                                                         humidity).iloc[:-1])
->>>>>>> 220cf3ef
+
 
     def moisture_uptake(self, precipitation, evaporation, interval=6,
                         vlim='pbl', pressure_level=900.0,
